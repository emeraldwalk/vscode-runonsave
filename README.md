--- conflicted
+++ resolved
@@ -69,19 +69,6 @@
 
 Commands support placeholders similar to tasks.json.
 
-<<<<<<< HEAD
-* ${workspaceRoot}: DEPRECATED use ${workspaceFolder} instead
-* ${workspaceFolder}: the path of the workspace folder of the saved file
-* ${file}: path of saved file
-* ${fileBasename}: saved file's basename
-* ${fileDirname}: directory name of saved file
-* ${fileExtname}: extension (including .) of saved file
-* ${fileBasenameNoExt}: saved file's basename without extension
-* ${relativeFile} - the current opened file relative to ${workspaceFolder}
-* ${cwd}: current working directory (this is the working directory that vscode is running in not the project directory)
-* ${datetime}: locale specific date time (e.g. "12/11/2012, 7:00:00 PM" for US, "20/12/2012, 03:00:00" for GB)
-* $(datetimeUTC): date time in UTC (e.g. "Tue Aug 19 1975 23:15:30 GMT-0700 (Pacific Daylight Time)" for US)
-=======
 - ~~`${workspaceRoot}`~~: DEPRECATED use `${workspaceFolder}` instead
 - `${workspaceFolder}`: the path of the workspace folder of the saved file
 - `${file}`: path of saved file
@@ -91,7 +78,8 @@
 - `${fileBasenameNoExt}`: saved file's basename without extension
 - `${relativeFile}` - the current opened file relative to `${workspaceFolder}`
 - `${cwd}`: current working directory (this is the working directory that vscode is running in not the project directory)
->>>>>>> 798b66d0
+- `${datetime}`: locale specific date time (e.g. "12/11/2012, 7:00:00 PM" for US, "20/12/2012, 03:00:00" for GB)
+- `${datetimeUTC}`: date time in UTC (e.g. "Tue Aug 19 1975 23:15:30 GMT-0700 (Pacific Daylight Time)" for US)
 
 ### Environment Variable Tokens
 
