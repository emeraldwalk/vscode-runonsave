import * as vscode from 'vscode';
import * as path from 'path';
import { exec } from 'child_process';

export function activate(context: vscode.ExtensionContext): void {
  const extension = new RunOnSaveExtension(context);
  extension.showOutputMessage();

  vscode.workspace.onDidChangeConfiguration(() => {
    const disposeStatus = extension.showStatusMessage(
      'Run On Save: Reloading config.',
    );
    extension.loadConfig();
    disposeStatus.dispose();
  });

  vscode.commands.registerCommand(
    'extension.emeraldwalk.enableRunOnSave',
    () => {
      extension.isEnabled = true;
    },
  );

  vscode.commands.registerCommand(
    'extension.emeraldwalk.disableRunOnSave',
    () => {
      extension.isEnabled = false;
    },
  );

  vscode.workspace.onDidSaveTextDocument((document: vscode.TextDocument) => {
    extension.runCommands(document);
  });
}

interface ICommand {
  match?: string;
  notMatch?: string;
  cmd: string;
  isAsync: boolean;
}

interface IConfig {
  shell: string;
  autoClearConsole: boolean;
  commands: Array<ICommand>;
}

class RunOnSaveExtension {
<<<<<<< HEAD
	private _outputChannel: vscode.OutputChannel;
	private _context: vscode.ExtensionContext;
	private _config: IConfig;

	constructor(context: vscode.ExtensionContext) {
		this._context = context;
		this._outputChannel = vscode.window.createOutputChannel('Run On Save');
		this.loadConfig();
	}

	/** Recursive call to run commands. */
	private _runCommands(
		commands: Array<ICommand>,
		document: vscode.TextDocument
	): void {
		if (commands.length) {
			var cfg = commands.shift();

			this.showOutputMessage(`*** cmd start: ${cfg.cmd}`);

			var child = exec(cfg.cmd, this._getExecOption(document));
			child.stdout.on('data', data => this._outputChannel.append(data));
			child.stderr.on('data', data => this._outputChannel.append(data));
			child.on('error', (e) => {
				this.showOutputMessage(e.message);
			});
			child.on('exit', (e) => {
				// if sync
				if (!cfg.isAsync) {
					this._runCommands(commands, document);
				}
			});

			// if async, go ahead and run next command
			if (cfg.isAsync) {
				this._runCommands(commands, document);
			}
		}
		else {
			// NOTE: This technically just marks the end of commands starting.
			// There could still be asyc commands running.
			this.showStatusMessage('Run on Save done.');
		}
	}

	private _getExecOption(
		document: vscode.TextDocument
	): {shell: string, cwd: string} {
		return {
			shell: this.shell,
			cwd: this._getWorkspaceFolderPath(document.uri),
		};
	}

	private _getWorkspaceFolderPath(
		uri: vscode.Uri
	) {
		const workspaceFolder = vscode.workspace.getWorkspaceFolder(uri);

		// NOTE: rootPath seems to be deprecated but seems like the best fallback so that
		// single project workspaces still work. If I come up with a better option, I'll change it.
		return workspaceFolder
			? workspaceFolder.uri.fsPath
			: vscode.workspace.rootPath;
	}

	public get isEnabled(): boolean {
		return !!this._context.globalState.get('isEnabled', true);
	}
	public set isEnabled(value: boolean) {
		this._context.globalState.update('isEnabled', value);
		this.showOutputMessage();
	}

	public get shell(): string {
		return this._config.shell;
	}

	public get autoClearConsole(): boolean {
		return !!this._config.autoClearConsole;
	}

	public get commands(): Array<ICommand> {
		return this._config.commands || [];
	}

	public loadConfig(): void {
		this._config = <IConfig><any>vscode.workspace.getConfiguration('emeraldwalk.runonsave');
	}

	/**
	 * Show message in output channel
	 */
	public showOutputMessage(message?: string): void {
		message = message || `Run On Save ${this.isEnabled ? 'enabled': 'disabled'}.`;
		this._outputChannel.appendLine(message);
	}

	/**
	 * Show message in status bar and output channel.
	 * Return a disposable to remove status bar message.
	 */
	public showStatusMessage(message: string): vscode.Disposable {
		this.showOutputMessage(message);
		return vscode.window.setStatusBarMessage(message);
	}

	public runCommands(document: vscode.TextDocument): void {
		if(this.autoClearConsole) {
			this._outputChannel.clear();
		}

		if(!this.isEnabled || this.commands.length === 0) {
			this.showOutputMessage();
			return;
		}

		var match = (pattern: string) => pattern && pattern.length > 0 && new RegExp(pattern).test(document.fileName);

		var commandConfigs = this.commands
			.filter(cfg => {
				var matchPattern = cfg.match || '';
				var negatePattern = cfg.notMatch || '';

				// if no match pattern was provided, or if match pattern succeeds
				var isMatch = matchPattern.length === 0 || match(matchPattern);

				// negation has to be explicitly provided
				var isNegate = negatePattern.length > 0 && match(negatePattern);

				// negation wins over match
				return !isNegate && isMatch;
			});

		if (commandConfigs.length === 0) {
			return;
		}

		this.showStatusMessage('Running on save commands...');

		// build our commands by replacing parameters with values
		const commands: Array<ICommand> = [];
		for (const cfg of commandConfigs) {
			let cmdStr = cfg.cmd;

			const extName = path.extname(document.fileName);
			const workspaceFolderPath = this._getWorkspaceFolderPath(document.uri);
			const relativeFile = path.relative(
				workspaceFolderPath,
				document.uri.fsPath
			);

			cmdStr = cmdStr.replace(/\${file}/g, `${document.fileName}`);

			// DEPRECATED: workspaceFolder is more inline with vscode variables,
			// but leaving old version in place for any users already using it.
			cmdStr = cmdStr.replace(/\${workspaceRoot}/g, workspaceFolderPath);

			cmdStr = cmdStr.replace(/\${workspaceFolder}/g, workspaceFolderPath);
			cmdStr = cmdStr.replace(/\${fileBasename}/g, path.basename(document.fileName));
			cmdStr = cmdStr.replace(/\${fileDirname}/g, path.dirname(document.fileName));
			cmdStr = cmdStr.replace(/\${fileExtname}/g, extName);
			cmdStr = cmdStr.replace(/\${fileBasenameNoExt}/g, path.basename(document.fileName, extName));
			cmdStr = cmdStr.replace(/\${relativeFile}/g, relativeFile);
			cmdStr = cmdStr.replace(/\${cwd}/g, process.cwd());
			cmdStr = cmdStr.replace(/\${datetime}/g, (new Date()).toLocalString());
			cmdStr = cmdStr.replace(/\${datetimeUTC}/g, new Date());

			// replace environment variables ${env.Name}
			cmdStr = cmdStr.replace(/\${env\.([^}]+)}/g, (sub: string, envName: string) => {
				return process.env[envName];
			});

			commands.push({
				cmd: cmdStr,
				isAsync: !!cfg.isAsync
			});
		}

		this._runCommands(commands, document);
	}
=======
  private _outputChannel: vscode.OutputChannel;
  private _context: vscode.ExtensionContext;
  private _config: IConfig;

  constructor(context: vscode.ExtensionContext) {
    this._context = context;
    this._outputChannel = vscode.window.createOutputChannel('Run On Save');
    this.loadConfig();
  }

  /** Recursive call to run commands. */
  private _runCommands(
    commands: Array<ICommand>,
    document: vscode.TextDocument,
  ): void {
    if (commands.length) {
      const cfg = commands.shift();

      this.showOutputMessage(`*** cmd start: ${cfg.cmd}`);

      const child = exec(cfg.cmd, this._getExecOption(document));
      child.stdout.on('data', (data) => this._outputChannel.append(data));
      child.stderr.on('data', (data) => this._outputChannel.append(data));
      child.on('error', (e) => {
        this.showOutputMessage(e.message);
      });
      child.on('exit', (e) => {
        // if sync
        if (!cfg.isAsync) {
          this._runCommands(commands, document);
        }
      });

      // if async, go ahead and run next command
      if (cfg.isAsync) {
        this._runCommands(commands, document);
      }
    } else {
      // NOTE: This technically just marks the end of commands starting.
      // There could still be asyc commands running.
      this.showStatusMessage('Run on Save done.');
    }
  }

  private _getExecOption(document: vscode.TextDocument): {
    shell: string;
    cwd: string;
  } {
    return {
      shell: this.shell,
      cwd: this._getWorkspaceFolderPath(document.uri),
    };
  }

  private _getWorkspaceFolderPath(uri: vscode.Uri) {
    const workspaceFolder = vscode.workspace.getWorkspaceFolder(uri);

    // NOTE: rootPath seems to be deprecated but seems like the best fallback so that
    // single project workspaces still work. If I come up with a better option, I'll change it.
    return workspaceFolder
      ? workspaceFolder.uri.fsPath
      : vscode.workspace.rootPath;
  }

  public get isEnabled(): boolean {
    return !!this._context.globalState.get('isEnabled', true);
  }
  public set isEnabled(value: boolean) {
    this._context.globalState.update('isEnabled', value);
    this.showOutputMessage();
  }

  public get shell(): string {
    return this._config.shell;
  }

  public get autoClearConsole(): boolean {
    return !!this._config.autoClearConsole;
  }

  public get commands(): Array<ICommand> {
    return this._config.commands || [];
  }

  public loadConfig(): void {
    this._config = <IConfig>(
      (<any>vscode.workspace.getConfiguration('emeraldwalk.runonsave'))
    );
  }

  /**
   * Show message in output channel
   */
  public showOutputMessage(message?: string): void {
    message =
      message || `Run On Save ${this.isEnabled ? 'enabled' : 'disabled'}.`;
    this._outputChannel.appendLine(message);
  }

  /**
   * Show message in status bar and output channel.
   * Return a disposable to remove status bar message.
   */
  public showStatusMessage(message: string): vscode.Disposable {
    this.showOutputMessage(message);
    return vscode.window.setStatusBarMessage(message);
  }

  public runCommands(document: vscode.TextDocument): void {
    if (this.autoClearConsole) {
      this._outputChannel.clear();
    }

    if (!this.isEnabled || this.commands.length === 0) {
      this.showOutputMessage();
      return;
    }

    const match = (pattern: string) =>
      pattern &&
      pattern.length > 0 &&
      new RegExp(pattern).test(document.fileName);

    const commandConfigs = this.commands.filter((cfg) => {
      const matchPattern = cfg.match || '';
      const negatePattern = cfg.notMatch || '';

      // if no match pattern was provided, or if match pattern succeeds
      const isMatch = matchPattern.length === 0 || match(matchPattern);

      // negation has to be explicitly provided
      const isNegate = negatePattern.length > 0 && match(negatePattern);

      // negation wins over match
      return !isNegate && isMatch;
    });

    if (commandConfigs.length === 0) {
      return;
    }

    this.showStatusMessage('Running on save commands...');

    // build our commands by replacing parameters with values
    const commands: Array<ICommand> = [];
    for (const cfg of commandConfigs) {
      let cmdStr = cfg.cmd;

      const extName = path.extname(document.fileName);
      const workspaceFolderPath = this._getWorkspaceFolderPath(document.uri);
      const relativeFile = path.relative(
        workspaceFolderPath,
        document.uri.fsPath,
      );

      cmdStr = cmdStr.replace(/\${file}/g, `${document.fileName}`);

      // DEPRECATED: workspaceFolder is more inline with vscode variables,
      // but leaving old version in place for any users already using it.
      cmdStr = cmdStr.replace(/\${workspaceRoot}/g, workspaceFolderPath);

      cmdStr = cmdStr.replace(/\${workspaceFolder}/g, workspaceFolderPath);
      cmdStr = cmdStr.replace(
        /\${fileBasename}/g,
        path.basename(document.fileName),
      );
      cmdStr = cmdStr.replace(
        /\${fileDirname}/g,
        path.dirname(document.fileName),
      );
      cmdStr = cmdStr.replace(/\${fileExtname}/g, extName);
      cmdStr = cmdStr.replace(
        /\${fileBasenameNoExt}/g,
        path.basename(document.fileName, extName),
      );
      cmdStr = cmdStr.replace(/\${relativeFile}/g, relativeFile);
      cmdStr = cmdStr.replace(/\${cwd}/g, process.cwd());

      // replace environment variables ${env.Name}
      cmdStr = cmdStr.replace(
        /\${env\.([^}]+)}/g,
        (sub: string, envName: string) => {
          return process.env[envName];
        },
      );

      commands.push({
        cmd: cmdStr,
        isAsync: !!cfg.isAsync,
      });
    }

    this._runCommands(commands, document);
  }
>>>>>>> 798b66d0
}<|MERGE_RESOLUTION|>--- conflicted
+++ resolved
@@ -47,189 +47,6 @@
 }
 
 class RunOnSaveExtension {
-<<<<<<< HEAD
-	private _outputChannel: vscode.OutputChannel;
-	private _context: vscode.ExtensionContext;
-	private _config: IConfig;
-
-	constructor(context: vscode.ExtensionContext) {
-		this._context = context;
-		this._outputChannel = vscode.window.createOutputChannel('Run On Save');
-		this.loadConfig();
-	}
-
-	/** Recursive call to run commands. */
-	private _runCommands(
-		commands: Array<ICommand>,
-		document: vscode.TextDocument
-	): void {
-		if (commands.length) {
-			var cfg = commands.shift();
-
-			this.showOutputMessage(`*** cmd start: ${cfg.cmd}`);
-
-			var child = exec(cfg.cmd, this._getExecOption(document));
-			child.stdout.on('data', data => this._outputChannel.append(data));
-			child.stderr.on('data', data => this._outputChannel.append(data));
-			child.on('error', (e) => {
-				this.showOutputMessage(e.message);
-			});
-			child.on('exit', (e) => {
-				// if sync
-				if (!cfg.isAsync) {
-					this._runCommands(commands, document);
-				}
-			});
-
-			// if async, go ahead and run next command
-			if (cfg.isAsync) {
-				this._runCommands(commands, document);
-			}
-		}
-		else {
-			// NOTE: This technically just marks the end of commands starting.
-			// There could still be asyc commands running.
-			this.showStatusMessage('Run on Save done.');
-		}
-	}
-
-	private _getExecOption(
-		document: vscode.TextDocument
-	): {shell: string, cwd: string} {
-		return {
-			shell: this.shell,
-			cwd: this._getWorkspaceFolderPath(document.uri),
-		};
-	}
-
-	private _getWorkspaceFolderPath(
-		uri: vscode.Uri
-	) {
-		const workspaceFolder = vscode.workspace.getWorkspaceFolder(uri);
-
-		// NOTE: rootPath seems to be deprecated but seems like the best fallback so that
-		// single project workspaces still work. If I come up with a better option, I'll change it.
-		return workspaceFolder
-			? workspaceFolder.uri.fsPath
-			: vscode.workspace.rootPath;
-	}
-
-	public get isEnabled(): boolean {
-		return !!this._context.globalState.get('isEnabled', true);
-	}
-	public set isEnabled(value: boolean) {
-		this._context.globalState.update('isEnabled', value);
-		this.showOutputMessage();
-	}
-
-	public get shell(): string {
-		return this._config.shell;
-	}
-
-	public get autoClearConsole(): boolean {
-		return !!this._config.autoClearConsole;
-	}
-
-	public get commands(): Array<ICommand> {
-		return this._config.commands || [];
-	}
-
-	public loadConfig(): void {
-		this._config = <IConfig><any>vscode.workspace.getConfiguration('emeraldwalk.runonsave');
-	}
-
-	/**
-	 * Show message in output channel
-	 */
-	public showOutputMessage(message?: string): void {
-		message = message || `Run On Save ${this.isEnabled ? 'enabled': 'disabled'}.`;
-		this._outputChannel.appendLine(message);
-	}
-
-	/**
-	 * Show message in status bar and output channel.
-	 * Return a disposable to remove status bar message.
-	 */
-	public showStatusMessage(message: string): vscode.Disposable {
-		this.showOutputMessage(message);
-		return vscode.window.setStatusBarMessage(message);
-	}
-
-	public runCommands(document: vscode.TextDocument): void {
-		if(this.autoClearConsole) {
-			this._outputChannel.clear();
-		}
-
-		if(!this.isEnabled || this.commands.length === 0) {
-			this.showOutputMessage();
-			return;
-		}
-
-		var match = (pattern: string) => pattern && pattern.length > 0 && new RegExp(pattern).test(document.fileName);
-
-		var commandConfigs = this.commands
-			.filter(cfg => {
-				var matchPattern = cfg.match || '';
-				var negatePattern = cfg.notMatch || '';
-
-				// if no match pattern was provided, or if match pattern succeeds
-				var isMatch = matchPattern.length === 0 || match(matchPattern);
-
-				// negation has to be explicitly provided
-				var isNegate = negatePattern.length > 0 && match(negatePattern);
-
-				// negation wins over match
-				return !isNegate && isMatch;
-			});
-
-		if (commandConfigs.length === 0) {
-			return;
-		}
-
-		this.showStatusMessage('Running on save commands...');
-
-		// build our commands by replacing parameters with values
-		const commands: Array<ICommand> = [];
-		for (const cfg of commandConfigs) {
-			let cmdStr = cfg.cmd;
-
-			const extName = path.extname(document.fileName);
-			const workspaceFolderPath = this._getWorkspaceFolderPath(document.uri);
-			const relativeFile = path.relative(
-				workspaceFolderPath,
-				document.uri.fsPath
-			);
-
-			cmdStr = cmdStr.replace(/\${file}/g, `${document.fileName}`);
-
-			// DEPRECATED: workspaceFolder is more inline with vscode variables,
-			// but leaving old version in place for any users already using it.
-			cmdStr = cmdStr.replace(/\${workspaceRoot}/g, workspaceFolderPath);
-
-			cmdStr = cmdStr.replace(/\${workspaceFolder}/g, workspaceFolderPath);
-			cmdStr = cmdStr.replace(/\${fileBasename}/g, path.basename(document.fileName));
-			cmdStr = cmdStr.replace(/\${fileDirname}/g, path.dirname(document.fileName));
-			cmdStr = cmdStr.replace(/\${fileExtname}/g, extName);
-			cmdStr = cmdStr.replace(/\${fileBasenameNoExt}/g, path.basename(document.fileName, extName));
-			cmdStr = cmdStr.replace(/\${relativeFile}/g, relativeFile);
-			cmdStr = cmdStr.replace(/\${cwd}/g, process.cwd());
-			cmdStr = cmdStr.replace(/\${datetime}/g, (new Date()).toLocalString());
-			cmdStr = cmdStr.replace(/\${datetimeUTC}/g, new Date());
-
-			// replace environment variables ${env.Name}
-			cmdStr = cmdStr.replace(/\${env\.([^}]+)}/g, (sub: string, envName: string) => {
-				return process.env[envName];
-			});
-
-			commands.push({
-				cmd: cmdStr,
-				isAsync: !!cfg.isAsync
-			});
-		}
-
-		this._runCommands(commands, document);
-	}
-=======
   private _outputChannel: vscode.OutputChannel;
   private _context: vscode.ExtensionContext;
   private _config: IConfig;
@@ -407,6 +224,9 @@
       );
       cmdStr = cmdStr.replace(/\${relativeFile}/g, relativeFile);
       cmdStr = cmdStr.replace(/\${cwd}/g, process.cwd());
+      cmdStr = cmdStr.replace(/\${datetime}/g, (new Date()).toLocalString());
+			cmdStr = cmdStr.replace(/\${datetimeUTC}/g, new Date());
+
 
       // replace environment variables ${env.Name}
       cmdStr = cmdStr.replace(
@@ -424,5 +244,4 @@
 
     this._runCommands(commands, document);
   }
->>>>>>> 798b66d0
 }